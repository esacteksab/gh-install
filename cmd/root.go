--- conflicted
+++ resolved
@@ -466,25 +466,9 @@
 	if binNameFlag != "" { // User specified --binName
 		finalMainAssetSaveName = binNameFlag
 	} else {
-<<<<<<< HEAD
-		if ext != "" {
-			// Has extension (like .deb, .rpm, .apk) - use full original name
-			finalMainAssetSaveName = *mainAssetToDownload.Name
-			utils.Logger.Debugf("Asset has extension '%s', using full name: %s", ext, finalMainAssetSaveName)
-		} else {
-			// No extension - extract binary name (first part before underscore)
-			// goreleaser creates an asset name like binary_version_operatingSystem_arch
-			sbn := strings.Split(*mainAssetToDownload.Name, "_")
-			utils.Logger.Debugf("sbn: %s", sbn)
-			// We want just the binary name
-			finalMainAssetSaveName = sbn[0]
-			utils.Logger.Debugf("No extension found, using binary name: %s", finalMainAssetSaveName)
-		}
-=======
 		// final main asset name (fman)
 		fman := utils.ParseBinaryName(*mainAssetToDownload.Name)
 		finalMainAssetSaveName = fman
->>>>>>> 5e34c6f6
 	}
 
 	var targetMainAssetDir string
